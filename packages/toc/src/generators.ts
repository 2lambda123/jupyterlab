--- conflicted
+++ resolved
@@ -30,24 +30,16 @@
  */
 export function createNotebookGenerator(
   tracker: INotebookTracker,
-<<<<<<< HEAD
   sanitizer: ISanitizer,
   needNumbering = true,
-=======
-  sanitizer: ISanitizer
->>>>>>> d9cf8a07
 ): TableOfContentsRegistry.IGenerator<NotebookPanel> {
   return {
     tracker,
     usesLatex: true,
     generate: panel => {
       let headings: IHeading[] = [];
-<<<<<<< HEAD
       let numberingDict: { [level: number]: number } = { };
-      each(panel.notebook.widgets, cell => {
-=======
       each(panel.content.widgets, cell => {
->>>>>>> d9cf8a07
         let model = cell.model;
         // Only parse markdown cells or code cell outputs
         if (model.type === 'code') {
@@ -76,14 +68,9 @@
               Private.getRenderedHTMLHeadings(
                 outputWidget.node,
                 onClickFactory,
-<<<<<<< HEAD
                 sanitizer,
                 numberingDict
-              ),
-=======
-                sanitizer
               )
->>>>>>> d9cf8a07
             );
           }
         } else if (model.type === 'markdown') {
@@ -104,14 +91,9 @@
               Private.getRenderedHTMLHeadings(
                 cell.node,
                 onClickFactory,
-<<<<<<< HEAD
                 sanitizer,
                 numberingDict
-              ),
-=======
-                sanitizer
               )
->>>>>>> d9cf8a07
             );
           } else {
             const onClickFactory = (line: number) => {
@@ -123,11 +105,7 @@
               };
             };
             headings = headings.concat(
-<<<<<<< HEAD
-              Private.getMarkdownHeadings(model.value.text, onClickFactory, numberingDict),
-=======
-              Private.getMarkdownHeadings(model.value.text, onClickFactory)
->>>>>>> d9cf8a07
+              Private.getMarkdownHeadings(model.value.text, onClickFactory, numberingDict)
             );
           }
         }
@@ -162,10 +140,7 @@
           editor.content.editor.setCursorPosition({ line, column: 0 });
         };
       };
-<<<<<<< HEAD
       return Private.getMarkdownHeadings(model.value.text, onClickFactory, null);
-=======
-      return Private.getMarkdownHeadings(model.value.text, onClickFactory);
     }
   };
 }
@@ -188,7 +163,6 @@
       // Only enable this if the editor mimetype matches
       // one of a few markdown variants.
       return Private.isMarkdown(widget.content.mimeType);
->>>>>>> d9cf8a07
     },
     generate: widget => {
       const onClickFactory = (el: Element) => {
@@ -295,12 +269,8 @@
    */
   export function getMarkdownHeadings(
     text: string,
-<<<<<<< HEAD
     onClickFactory: (line: number) => (() => void),
     numberingDict: any
-=======
-    onClickFactory: (line: number) => (() => void)
->>>>>>> d9cf8a07
   ): IHeading[] {
     // Split the text into lines.
     const lines = text.split('\n');
@@ -318,12 +288,8 @@
         const level = match[1].length;
         // Take special care to parse markdown links into raw text.
         const text = match[2].replace(/\[(.+)\]\(.+\)/g, '$1');
-<<<<<<< HEAD
         let numbering = Private.generateNumbering(numberingDict, level);
         headings.push({text, level, numbering, onClick});
-=======
-        headings.push({ text, level, onClick });
->>>>>>> d9cf8a07
         return;
       }
 
@@ -333,12 +299,8 @@
         const level = match[1][0] === '=' ? 1 : 2;
         // Take special care to parse markdown links into raw text.
         const text = lines[idx - 1].replace(/\[(.+)\]\(.+\)/g, '$1');
-<<<<<<< HEAD
         let numbering = Private.generateNumbering(numberingDict, level);
         headings.push({text, level, numbering, onClick});
-=======
-        headings.push({ text, level, onClick });
->>>>>>> d9cf8a07
         return;
       }
 
@@ -349,12 +311,8 @@
       if (match) {
         const level = parseInt(match[1], 10);
         const text = match[2];
-<<<<<<< HEAD
         let numbering = Private.generateNumbering(numberingDict, level);
         headings.push({text, level, numbering, onClick});
-=======
-        headings.push({ text, level, onClick });
->>>>>>> d9cf8a07
       }
     });
     return headings;
@@ -367,37 +325,24 @@
   export function getRenderedHTMLHeadings(
     node: HTMLElement,
     onClickFactory: (el: Element) => (() => void),
-<<<<<<< HEAD
     sanitizer: ISanitizer,
     numberingDict: any
-=======
-    sanitizer: ISanitizer
->>>>>>> d9cf8a07
   ): IHeading[] {
     let headings: IHeading[] = [];
     let headingNodes = node.querySelectorAll('h1, h2, h3, h4, h5, h6');
     for (let i = 0; i < headingNodes.length; i++) {
       const heading = headingNodes[i];
-<<<<<<< HEAD
       const level = parseInt(heading.tagName[1]);
       const text = heading.textContent;
       if (heading.getElementsByClassName('numbering-entry').length > 0) {
         heading.removeChild((heading.getElementsByClassName('numbering-entry')[0]));
       }
-=======
-      const level = parseInt(heading.tagName[1], 10);
-      const text = heading.textContent || '';
->>>>>>> d9cf8a07
       let html = sanitizer.sanitize(heading.innerHTML, sanitizerOptions);
       html = html.replace('¶', ''); // Remove the anchor symbol.
       const onClick = onClickFactory(heading);
-<<<<<<< HEAD
       let numbering = Private.generateNumbering(numberingDict, level);
       heading.innerHTML = '<span class="numbering-entry">' + numbering + '</span>' + html;
       headings.push({level, text, numbering, html, onClick});
-=======
-      headings.push({ level, text, html, onClick });
->>>>>>> d9cf8a07
     }
     return headings;
   }
