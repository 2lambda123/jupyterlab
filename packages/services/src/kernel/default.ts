// Copyright (c) Jupyter Development Team.
// Distributed under the terms of the Modified BSD License.

import { URLExt } from '@jupyterlab/coreutils';

import { UUID } from '@lumino/coreutils';

<<<<<<< HEAD
import { JSONExt, JSONObject, PromiseDelegate } from '@phosphor/coreutils';
=======
import { ArrayExt, each, find, some } from '@lumino/algorithm';

import { JSONExt, JSONObject, PromiseDelegate } from '@lumino/coreutils';
>>>>>>> 19b3d00f

import { ISignal, Signal } from '@lumino/signaling';

import { ServerConnection } from '..';

import { CommHandler } from './comm';

import * as Kernel from './kernel';

import * as KernelMessage from './messages';

import {
  KernelFutureHandler,
  KernelShellFutureHandler,
  KernelControlFutureHandler
} from './future';

import * as serialize from './serialize';

import * as validate from './validate';
import { KernelSpec, KernelSpecAPI } from '../kernelspec';

import * as restapi from './restapi';

// Stub for requirejs.
declare var requirejs: any;

/**
 * Implementation of the Kernel object.
 *
 * #### Notes
 * Messages from the server are handled in the order they were received and
 * asynchronously. Any message handler can return a promise, and message
 * handling will pause until the promise is fulfilled.
 */
export class KernelConnection implements Kernel.IKernelConnection {
  /**
   * Construct a kernel object.
   */
  constructor(options: Kernel.IKernelConnection.IOptions) {
    this._name = options.model.name;
    this._id = options.model.id;
    this.serverSettings =
      options.serverSettings ?? ServerConnection.makeSettings();
    this._clientId = options.clientId ?? UUID.uuid4();
    this._username = options.username ?? '';
    this.handleComms = options.handleComms ?? true;

    this.connectionStatusChanged.connect((sender, connectionStatus) => {
      // Send pending messages and update status to be consistent.
      if (connectionStatus === 'connected' && this.status !== 'dead') {
        // Make sure we send at least one message to get kernel status back.
        if (this._pendingMessages.length > 0) {
          this._sendPending();
        } else {
          void this.requestKernelInfo();
        }
      } else {
        // If the connection is down, then we don't know what is happening with
        // the kernel, so set the status to unknown.
        this._updateStatus('unknown');
      }
    });

    this._createSocket();

    // Immediately queue up a request for initial kernel info.
    void this.requestKernelInfo();
  }

  get disposed(): ISignal<this, void> {
    return this._disposed;
  }

  /**
   * The server settings for the kernel.
   */
  readonly serverSettings: ServerConnection.ISettings;

  /**
   * Handle comm messages
   *
   * #### Notes
   * The comm message protocol currently has implicit assumptions that only
   * one kernel connection is handling comm messages. This option allows a
   * kernel connection to opt out of handling comms.
   *
   * See https://github.com/jupyter/jupyter_client/issues/263
   */
  readonly handleComms: boolean;

  /**
   * A signal emitted when the kernel status changes.
   */
  get statusChanged(): ISignal<this, KernelMessage.Status> {
    return this._statusChanged;
  }

  /**
   * A signal emitted when the kernel status changes.
   */
  get connectionStatusChanged(): ISignal<this, Kernel.ConnectionStatus> {
    return this._connectionStatusChanged;
  }

  /**
   * A signal emitted for iopub kernel messages.
   *
   * #### Notes
   * This signal is emitted after the iopub message is handled asynchronously.
   */
  get iopubMessage(): ISignal<this, KernelMessage.IIOPubMessage> {
    return this._iopubMessage;
  }

  /**
   * A signal emitted for unhandled kernel message.
   *
   * #### Notes
   * This signal is emitted for a message that was not handled. It is emitted
   * during the asynchronous message handling code.
   */
  get unhandledMessage(): ISignal<this, KernelMessage.IMessage> {
    return this._unhandledMessage;
  }

  /**
   * The kernel model
   */
  get model(): Kernel.IModel {
    return {
      id: this.id,
      name: this.name
    };
  }

  /**
   * A signal emitted for any kernel message.
   *
   * #### Notes
   * This signal is emitted when a message is received, before it is handled
   * asynchronously.
   *
   * This message is emitted when a message is queued for sending (either in
   * the websocket buffer, or our own pending message buffer). The message may
   * actually be sent across the wire at a later time.
   *
   * The message emitted in this signal should not be modified in any way.
   *
   * TODO: should we only emit copies of the message? Is that prohibitively
   * expensive? Note that we can't just do a JSON copy since the message may
   * include binary buffers. We could minimally copy the top-level, though.
   */
  get anyMessage(): ISignal<this, Kernel.IAnyMessageArgs> {
    return this._anyMessage;
  }

  /**
   * The id of the server-side kernel.
   */
  get id(): string {
    return this._id;
  }

  /**
   * The name of the server-side kernel.
   */
  get name(): string {
    return this._name;
  }

  /**
   * The client username.
   */
  get username(): string {
    return this._username;
  }

  /**
   * The client unique id.
   */
  get clientId(): string {
    return this._clientId;
  }

  /**
   * The current status of the kernel.
   */
  get status(): KernelMessage.Status {
    return this._status;
  }

  /**
   * The current connection status of the kernel connection.
   */
  get connectionStatus(): Kernel.ConnectionStatus {
    return this._connectionStatus;
  }

  /**
   * Test whether the kernel has been disposed.
   */
  get isDisposed(): boolean {
    return this._isDisposed;
  }

  /**
   * The cached kernel info.
   */
  get info(): Promise<KernelMessage.IInfoReply> {
    return this._info.promise;
  }

  /**
   * Get the kernel spec.
   *
   * TODO: much better if this isn't a promise, if we just cache it and have it available when needed.
   *
   * @returns A promise that resolves with the kernel spec.
   */
  getSpec(): Promise<KernelSpec.ISpecModel> {
    if (this._specPromise) {
      return this._specPromise;
    }
    this._specPromise = KernelSpecAPI.getSpecs(this.serverSettings).then(
      specs => {
        return specs.kernelspecs[this._name];
      }
    );
    return this._specPromise;
  }

  /**
   * Clone the current kernel with a new clientId.
   */
  clone(
    options: Pick<
      Kernel.IKernelConnection.IOptions,
      'clientId' | 'username' | 'handleComms'
    > = {}
  ): Kernel.IKernelConnection {
    return new KernelConnection({
      model: this.model,
      username: this.username,
      serverSettings: this.serverSettings,
      // handleComms defaults to false since that is safer
      handleComms: false,
      ...options
    });
  }

  /**
   * Dispose of the resources held by the kernel.
   */
  dispose(): void {
    if (this.isDisposed) {
      return;
    }
    this._isDisposed = true;
    this._disposed.emit();

    // Took out this._status = 'dead' - figure out ramifications of this.
    this._updateConnectionStatus('disconnected');
    this._clearState();
    this._clearSocket();
    this._kernelSession = '';
    this._msgChain = null;
    Signal.clearData(this);
  }

  /**
   * Send a shell message to the kernel.
   *
   * #### Notes
   * Send a message to the kernel's shell channel, yielding a future object
   * for accepting replies.
   *
   * If `expectReply` is given and `true`, the future is disposed when both a
   * shell reply and an idle status message are received. If `expectReply`
   * is not given or is `false`, the future is resolved when an idle status
   * message is received.
   * If `disposeOnDone` is not given or is `true`, the Future is disposed at this point.
   * If `disposeOnDone` is given and `false`, it is up to the caller to dispose of the Future.
   *
   * All replies are validated as valid kernel messages.
   *
   * If the kernel status is `dead`, this will throw an error.
   */
  sendShellMessage<T extends KernelMessage.ShellMessageType>(
    msg: KernelMessage.IShellMessage<T>,
    expectReply = false,
    disposeOnDone = true
  ): Kernel.IShellFuture<KernelMessage.IShellMessage<T>> {
    return this._sendKernelShellControl(
      KernelShellFutureHandler,
      msg,
      expectReply,
      disposeOnDone
    ) as Kernel.IShellFuture<KernelMessage.IShellMessage<T>>;
  }

  /**
   * Send a control message to the kernel.
   *
   * #### Notes
   * Send a message to the kernel's control channel, yielding a future object
   * for accepting replies.
   *
   * If `expectReply` is given and `true`, the future is disposed when both a
   * control reply and an idle status message are received. If `expectReply`
   * is not given or is `false`, the future is resolved when an idle status
   * message is received.
   * If `disposeOnDone` is not given or is `true`, the Future is disposed at this point.
   * If `disposeOnDone` is given and `false`, it is up to the caller to dispose of the Future.
   *
   * All replies are validated as valid kernel messages.
   *
   * If the kernel status is `dead`, this will throw an error.
   */
  sendControlMessage<T extends KernelMessage.ControlMessageType>(
    msg: KernelMessage.IControlMessage<T>,
    expectReply = false,
    disposeOnDone = true
  ): Kernel.IControlFuture<KernelMessage.IControlMessage<T>> {
    return this._sendKernelShellControl(
      KernelControlFutureHandler,
      msg,
      expectReply,
      disposeOnDone
    ) as Kernel.IControlFuture<KernelMessage.IControlMessage<T>>;
  }

  private _sendKernelShellControl<
    REQUEST extends KernelMessage.IShellControlMessage,
    REPLY extends KernelMessage.IShellControlMessage,
    KFH extends new (...params: any[]) => KernelFutureHandler<REQUEST, REPLY>,
    T extends KernelMessage.IMessage
  >(
    ctor: KFH,
    msg: T,
    expectReply = false,
    disposeOnDone = true
  ): Kernel.IFuture<
    KernelMessage.IShellControlMessage,
    KernelMessage.IShellControlMessage
  > {
    this._sendMessage(msg);
    this._anyMessage.emit({ msg, direction: 'send' });

    let future = new ctor(
      () => {
        let msgId = msg.header.msg_id;
        this._futures.delete(msgId);
        // Remove stored display id information.
        let displayIds = this._msgIdToDisplayIds.get(msgId);
        if (!displayIds) {
          return;
        }
        displayIds.forEach(displayId => {
          let msgIds = this._displayIdToParentIds.get(displayId);
          if (msgIds) {
            let idx = msgIds.indexOf(msgId);
            if (idx === -1) {
              return;
            }
            if (msgIds.length === 1) {
              this._displayIdToParentIds.delete(displayId);
            } else {
              msgIds.splice(idx, 1);
              this._displayIdToParentIds.set(displayId, msgIds);
            }
          }
        });
        this._msgIdToDisplayIds.delete(msgId);
      },
      msg,
      expectReply,
      disposeOnDone,
      this
    );
    this._futures.set(msg.header.msg_id, future);
    return future;
  }

  /**
   * Send a message on the websocket.
   *
   * If pending is true, queue the message for later sending if we cannot send
   * now. Otherwise throw an error.
   */
  private _sendMessage(msg: KernelMessage.IMessage, pending = true) {
    if (this.status === 'dead') {
      throw new Error('Kernel is dead');
    }

    if (this.connectionStatus === 'disconnected') {
      throw new Error('Kernel connection is disconnected');
    }

    // Send if the ws allows it, otherwise buffer the message.
    if (this.connectionStatus === 'connected') {
      this._ws.send(serialize.serialize(msg));
      // console.log(`SENT WS message to ${this.id}`, msg);
    } else if (pending) {
      this._pendingMessages.push(msg);
      // console.log(`PENDING WS message to ${this.id}`, msg);
    } else {
      throw new Error('Could not send message');
    }
  }

  /**
   * Interrupt a kernel.
   *
   * #### Notes
   * Uses the [Jupyter Notebook API](http://petstore.swagger.io/?url=https://raw.githubusercontent.com/jupyter/notebook/master/notebook/services/api/api.yaml#!/kernels).
   *
   * The promise is fulfilled on a valid response and rejected otherwise.
   *
   * It is assumed that the API call does not mutate the kernel id or name.
   *
   * The promise will be rejected if the kernel status is `Dead` or if the
   * request fails or the response is invalid.
   */
  async interrupt(): Promise<void> {
    if (this.status === 'dead') {
      throw new Error('Kernel is dead');
    }
    return restapi.interruptKernel(this.id, this.serverSettings);
  }

  /**
   * Request a kernel restart.
   *
   * #### Notes
   * Uses the [Jupyter Notebook API](http://petstore.swagger.io/?url=https://raw.githubusercontent.com/jupyter/notebook/master/notebook/services/api/api.yaml#!/kernels)
   * and validates the response model.
   *
   * Any existing Future or Comm objects are cleared once the kernel has
   * actually be restarted.
   *
   * The promise is fulfilled on a valid server response (after the kernel restarts)
   * and rejected otherwise.
   *
   * It is assumed that the API call does not mutate the kernel id or name.
   *
   * The promise will be rejected if the request fails or the response is
   * invalid.
   */
  async restart(): Promise<void> {
    if (this.status === 'dead') {
      throw new Error('Kernel is dead');
    }
    await restapi.restartKernel(this.id, this.serverSettings);
    await this._handleRestart();
  }

  /**
   * Reconnect to a disconnected kernel.
   *
   * #### Notes
   * Used when the websocket connection to the kernel is lost.
   *
   * TODO: should we remove this method? It doesn't play well with
   * 'disconnected' being a terminal state. We already have the automatic
   * reconnection.
   */
  reconnect(): Promise<void> {
    this._updateConnectionStatus('connecting');
    let result = new PromiseDelegate<void>();

    // TODO: can we use one of the test functions that has this pattern of a
    // promise resolving on a single signal emission?
    let fulfill = (sender: this, status: Kernel.ConnectionStatus) => {
      if (status === 'connected') {
        result.resolve();
      } else if (status === 'disconnected') {
        result.reject(new Error('Kernel connection disconnected'));
      }
      this.connectionStatusChanged.disconnect(fulfill);
    };
    this.connectionStatusChanged.connect(fulfill);

    this._clearSocket();
    this._createSocket();
    return result.promise;
  }

  /**
   * Shutdown a kernel.
   *
   * #### Notes
   * Uses the [Jupyter Notebook API](http://petstore.swagger.io/?url=https://raw.githubusercontent.com/jupyter/notebook/master/notebook/services/api/api.yaml#!/kernels).
   *
   * The promise is fulfilled on a valid response and rejected otherwise.
   *
   * On a valid response, disposes this kernel connection.
   *
   * If the kernel is already `dead`, disposes this kernel connection without
   * a server request.
   */
  async shutdown(): Promise<void> {
    if (this.status !== 'dead') {
      await restapi.shutdownKernel(this.id, this.serverSettings);
    }
    this.handleShutdown();
  }

  /**
   * Handles a kernel shutdown.
   *
   * #### Notes
   * This method should be called if we know from outside information that a
   * kernel is dead (for example, we cannot find the kernel model on the
   * server).
   */
  handleShutdown(): void {
    this._updateStatus('dead');
    this.dispose();
  }

  /**
   * Send a `kernel_info_request` message.
   *
   * #### Notes
   * See [Messaging in Jupyter](https://jupyter-client.readthedocs.io/en/latest/messaging.html#kernel-info).
   *
   * Fulfills with the `kernel_info_response` content when the shell reply is
   * received and validated.
   */
  async requestKernelInfo(): Promise<KernelMessage.IInfoReplyMsg> {
    let msg = KernelMessage.createMessage({
      msgType: 'kernel_info_request',
      channel: 'shell',
      username: this._username,
      session: this._clientId,
      content: {}
    });
    let reply: KernelMessage.IInfoReplyMsg;
    try {
      reply = (await Private.handleShellMessage(
        this,
        msg
      )) as KernelMessage.IInfoReplyMsg;
    } catch (e) {
      // If we rejected because the future was disposed, ignore and return.
      if (this.isDisposed) {
        return;
      } else {
        throw e;
      }
    }
    if (this.isDisposed) {
      throw new Error('Disposed kernel');
    }
    // Kernels sometimes do not include a status field on kernel_info_reply
    // messages, so set a default for now.
    // See https://github.com/jupyterlab/jupyterlab/issues/6760
    if (reply.content.status === undefined) {
      reply.content.status = 'ok';
    }

    if (reply.content.status !== 'ok') {
      throw new Error('Kernel info reply errored');
    }

    this._info.resolve(reply.content);
    return reply;
  }

  /**
   * Send a `complete_request` message.
   *
   * #### Notes
   * See [Messaging in Jupyter](https://jupyter-client.readthedocs.io/en/latest/messaging.html#completion).
   *
   * Fulfills with the `complete_reply` content when the shell reply is
   * received and validated.
   */
  requestComplete(
    content: KernelMessage.ICompleteRequestMsg['content']
  ): Promise<KernelMessage.ICompleteReplyMsg> {
    let msg = KernelMessage.createMessage({
      msgType: 'complete_request',
      channel: 'shell',
      username: this._username,
      session: this._clientId,
      content
    });
    return Private.handleShellMessage(this, msg) as Promise<
      KernelMessage.ICompleteReplyMsg
    >;
  }

  /**
   * Send an `inspect_request` message.
   *
   * #### Notes
   * See [Messaging in Jupyter](https://jupyter-client.readthedocs.io/en/latest/messaging.html#introspection).
   *
   * Fulfills with the `inspect_reply` content when the shell reply is
   * received and validated.
   */
  requestInspect(
    content: KernelMessage.IInspectRequestMsg['content']
  ): Promise<KernelMessage.IInspectReplyMsg> {
    let msg = KernelMessage.createMessage({
      msgType: 'inspect_request',
      channel: 'shell',
      username: this._username,
      session: this._clientId,
      content: content
    });
    return Private.handleShellMessage(this, msg) as Promise<
      KernelMessage.IInspectReplyMsg
    >;
  }

  /**
   * Send a `history_request` message.
   *
   * #### Notes
   * See [Messaging in Jupyter](https://jupyter-client.readthedocs.io/en/latest/messaging.html#history).
   *
   * Fulfills with the `history_reply` content when the shell reply is
   * received and validated.
   */
  requestHistory(
    content: KernelMessage.IHistoryRequestMsg['content']
  ): Promise<KernelMessage.IHistoryReplyMsg> {
    let msg = KernelMessage.createMessage({
      msgType: 'history_request',
      channel: 'shell',
      username: this._username,
      session: this._clientId,
      content
    });
    return Private.handleShellMessage(this, msg) as Promise<
      KernelMessage.IHistoryReplyMsg
    >;
  }

  /**
   * Send an `execute_request` message.
   *
   * #### Notes
   * See [Messaging in Jupyter](https://jupyter-client.readthedocs.io/en/latest/messaging.html#execute).
   *
   * Future `onReply` is called with the `execute_reply` content when the
   * shell reply is received and validated. The future will resolve when
   * this message is received and the `idle` iopub status is received.
   * The future will also be disposed at this point unless `disposeOnDone`
   * is specified and `false`, in which case it is up to the caller to dispose
   * of the future.
   *
   * **See also:** [[IExecuteReply]]
   */
  requestExecute(
    content: KernelMessage.IExecuteRequestMsg['content'],
    disposeOnDone: boolean = true,
    metadata?: JSONObject
  ): Kernel.IShellFuture<
    KernelMessage.IExecuteRequestMsg,
    KernelMessage.IExecuteReplyMsg
  > {
    let defaults: JSONObject = {
      silent: false,
      store_history: true,
      user_expressions: {},
      allow_stdin: true,
      stop_on_error: false
    };
    let msg = KernelMessage.createMessage({
      msgType: 'execute_request',
      channel: 'shell',
      username: this._username,
      session: this._clientId,
      content: { ...defaults, ...content },
      metadata
    });
    return this.sendShellMessage(
      msg,
      true,
      disposeOnDone
    ) as Kernel.IShellFuture<
      KernelMessage.IExecuteRequestMsg,
      KernelMessage.IExecuteReplyMsg
    >;
  }

  /**
   * Send an experimental `debug_request` message.
   *
   * @hidden
   *
   * #### Notes
   * Debug messages are experimental messages that are not in the official
   * kernel message specification. As such, this function is *NOT* considered
   * part of the public API, and may change without notice.
   */
  requestDebug(
    content: KernelMessage.IDebugRequestMsg['content'],
    disposeOnDone: boolean = true
  ): Kernel.IControlFuture<
    KernelMessage.IDebugRequestMsg,
    KernelMessage.IDebugReplyMsg
  > {
    let msg = KernelMessage.createMessage({
      msgType: 'debug_request',
      channel: 'control',
      username: this._username,
      session: this._clientId,
      content
    });
    return this.sendControlMessage(
      msg,
      true,
      disposeOnDone
    ) as Kernel.IControlFuture<
      KernelMessage.IDebugRequestMsg,
      KernelMessage.IDebugReplyMsg
    >;
  }

  /**
   * Send an `is_complete_request` message.
   *
   * #### Notes
   * See [Messaging in Jupyter](https://jupyter-client.readthedocs.io/en/latest/messaging.html#code-completeness).
   *
   * Fulfills with the `is_complete_response` content when the shell reply is
   * received and validated.
   */
  requestIsComplete(
    content: KernelMessage.IIsCompleteRequestMsg['content']
  ): Promise<KernelMessage.IIsCompleteReplyMsg> {
    let msg = KernelMessage.createMessage({
      msgType: 'is_complete_request',
      channel: 'shell',
      username: this._username,
      session: this._clientId,
      content
    });
    return Private.handleShellMessage(this, msg) as Promise<
      KernelMessage.IIsCompleteReplyMsg
    >;
  }

  /**
   * Send a `comm_info_request` message.
   *
   * #### Notes
   * Fulfills with the `comm_info_reply` content when the shell reply is
   * received and validated.
   */
  requestCommInfo(
    content: KernelMessage.ICommInfoRequestMsg['content']
  ): Promise<KernelMessage.ICommInfoReplyMsg> {
    let msg = KernelMessage.createMessage({
      msgType: 'comm_info_request',
      channel: 'shell',
      username: this._username,
      session: this._clientId,
      content
    });
    return Private.handleShellMessage(this, msg) as Promise<
      KernelMessage.ICommInfoReplyMsg
    >;
  }

  /**
   * Send an `input_reply` message.
   *
   * #### Notes
   * See [Messaging in Jupyter](https://jupyter-client.readthedocs.io/en/latest/messaging.html#messages-on-the-stdin-router-dealer-sockets).
   */
  sendInputReply(content: KernelMessage.IInputReplyMsg['content']): void {
    let msg = KernelMessage.createMessage({
      msgType: 'input_reply',
      channel: 'stdin',
      username: this._username,
      session: this._clientId,
      content
    });

    this._sendMessage(msg);
    this._anyMessage.emit({ msg, direction: 'send' });
  }

  /**
   * Connect to a comm, or create a new one.
   *
   * #### Notes
   * If a client-side comm already exists with the given commId, it is
   * returned. An error is thrown if the kernel does not handle comms.
   *
   * TODO: this means that I can just take over a comm just by knowing its id.
   * So we can't *really* share comms, since only one message handler is
   * installed. So why would we return someone else's comm object? Perhaps
   * instead we should throw an error if a comm is already existing with that
   * id, signifying that someone else has already hooked up to that comm?
   */
  connectToComm(
    targetName: string,
    commId: string = UUID.uuid4()
  ): Kernel.IComm {
    if (!this.handleComms) {
      throw new Error('Comms are disabled on this kernel connection');
    }

    if (this._comms.has(commId)) {
      return this._comms.get(commId);
    }
    let comm = new CommHandler(targetName, commId, this, () => {
      this._unregisterComm(commId);
    });
    this._comms.set(commId, comm);
    return comm;
  }

  /**
   * Register a comm target handler.
   *
   * @param targetName - The name of the comm target.
   *
   * @param callback - The callback invoked for a comm open message.
   *
   * @returns A disposable used to unregister the comm target.
   *
   * #### Notes
   * Only one comm target can be registered to a target name at a time, an
   * existing callback for the same target name will be overridden.  A registered
   * comm target handler will take precedence over a comm which specifies a
   * `target_module`.
   *
   * If the callback returns a promise, kernel message processing will pause
   * until the returned promise is fulfilled.
   */
  registerCommTarget(
    targetName: string,
    callback: (
      comm: Kernel.IComm,
      msg: KernelMessage.ICommOpenMsg
    ) => void | PromiseLike<void>
  ): void {
    if (!this.handleComms) {
      return;
    }

    this._targetRegistry[targetName] = callback;
  }

  /**
   * Remove a comm target handler.
   *
   * @param targetName - The name of the comm target to remove.
   *
   * @param callback - The callback to remove.
   *
   * #### Notes
   * The comm target is only removed if the callback argument matches.
   */
  removeCommTarget(
    targetName: string,
    callback: (
      comm: Kernel.IComm,
      msg: KernelMessage.ICommOpenMsg
    ) => void | PromiseLike<void>
  ): void {
    if (!this.handleComms) {
      return;
    }

    if (!this.isDisposed && this._targetRegistry[targetName] === callback) {
      delete this._targetRegistry[targetName];
    }
  }

  /**
   * Register an IOPub message hook.
   *
   * @param msg_id - The parent_header message id the hook will intercept.
   *
   * @param hook - The callback invoked for the message.
   *
   * #### Notes
   * The IOPub hook system allows you to preempt the handlers for IOPub
   * messages that are responses to a given message id.
   *
   * The most recently registered hook is run first. A hook can return a
   * boolean or a promise to a boolean, in which case all kernel message
   * processing pauses until the promise is fulfilled. If a hook return value
   * resolves to false, any later hooks will not run and the function will
   * return a promise resolving to false. If a hook throws an error, the error
   * is logged to the console and the next hook is run. If a hook is
   * registered during the hook processing, it will not run until the next
   * message. If a hook is removed during the hook processing, it will be
   * deactivated immediately.
   *
   * See also [[IFuture.registerMessageHook]].
   */
  registerMessageHook(
    msgId: string,
    hook: (msg: KernelMessage.IIOPubMessage) => boolean | PromiseLike<boolean>
  ): void {
    let future = this._futures?.get(msgId);
    if (future) {
      future.registerMessageHook(hook);
    }
  }

  /**
   * Remove an IOPub message hook.
   *
   * @param msg_id - The parent_header message id the hook intercepted.
   *
   * @param hook - The callback invoked for the message.
   *
   */
  removeMessageHook(
    msgId: string,
    hook: (msg: KernelMessage.IIOPubMessage) => boolean | PromiseLike<boolean>
  ): void {
    let future = this._futures?.get(msgId);
    if (future) {
      future.removeMessageHook(hook);
    }
  }

  /**
   * Handle a message with a display id.
   *
   * @returns Whether the message was handled.
   */
  private async _handleDisplayId(
    displayId: string,
    msg: KernelMessage.IMessage
  ): Promise<boolean> {
    let msgId = (msg.parent_header as KernelMessage.IHeader).msg_id;
    let parentIds = this._displayIdToParentIds.get(displayId);
    if (parentIds) {
      // We've seen it before, update existing outputs with same display_id
      // by handling display_data as update_display_data.
      let updateMsg: KernelMessage.IMessage = {
        header: (JSONExt.deepCopy(
          (msg.header as unknown) as JSONObject
        ) as unknown) as KernelMessage.IHeader,
        parent_header: (JSONExt.deepCopy(
          (msg.parent_header as unknown) as JSONObject
        ) as unknown) as KernelMessage.IHeader,
        metadata: JSONExt.deepCopy(msg.metadata),
        content: JSONExt.deepCopy(msg.content as JSONObject),
        channel: msg.channel,
        buffers: msg.buffers ? msg.buffers.slice() : []
      };
      (updateMsg.header as any).msg_type = 'update_display_data';

      await Promise.all(
        parentIds.map(async parentId => {
          let future = this._futures && this._futures.get(parentId);
          if (future) {
            await future.handleMsg(updateMsg);
          }
        })
      );
    }

    // We're done here if it's update_display.
    if (msg.header.msg_type === 'update_display_data') {
      // It's an update, don't proceed to the normal display.
      return true;
    }

    // Regular display_data with id, record it for future updating
    // in _displayIdToParentIds for future lookup.
    parentIds = this._displayIdToParentIds.get(displayId) ?? [];
    if (parentIds.indexOf(msgId) === -1) {
      parentIds.push(msgId);
    }
    this._displayIdToParentIds.set(displayId, parentIds);

    // Add to our map of display ids for this message.
    let displayIds = this._msgIdToDisplayIds.get(msgId) ?? [];
    if (displayIds.indexOf(msgId) === -1) {
      displayIds.push(msgId);
    }
    this._msgIdToDisplayIds.set(msgId, displayIds);

    // Let the message propagate to the intended recipient.
    return false;
  }

  /**
   * Handle a restart on the kernel.  This is not part of the `IKernel`
   * interface.
   */
  private async _handleRestart(): Promise<void> {
    this._clearState();
    this._updateStatus('restarting');

    // Kick off an async kernel request to eventually reset the kernel status.
    // We do this with a setTimeout so that it comes after the microtask
    // logic in _handleMessage for restarting/autostarting status updates.
    setTimeout(() => {
      void this.requestKernelInfo();
    }, 0);
  }

  /**
   * Clear the socket state.
   *
   * TODO: does this not apply anymore.
   *
   * #### Notes
   * When calling this, you should also set the connectionStatus to
   * 'connecting' if you are going to try to reconnect, or 'disconnected' if
   * not.
   */
  private _clearSocket(): void {
    if (this._ws !== null) {
      // Clear the websocket event handlers and the socket itself.
      this._ws.onopen = this._noOp;
      this._ws.onclose = this._noOp;
      this._ws.onerror = this._noOp;
      this._ws.onmessage = this._noOp;
      this._ws.close();
      this._ws = null;
    }
  }

  /**
   * Handle status iopub messages from the kernel.
   */
  private _updateStatus(status: KernelMessage.Status): void {
    // "unknown" | "starting" | "idle" | "busy" | "restarting" | "autorestarting" | "dead"

    if (this._status === status || this._status === 'dead') {
      return;
    }

    this._status = status;
    Private.logKernelStatus(this);
    this._statusChanged.emit(status);
    if (status === 'dead') {
      this.dispose();
    }
  }

  /**
   * Send pending messages to the kernel.
   */
  private _sendPending(): void {
    // We check to make sure we are still connected each time. For
    // example, if a websocket buffer overflows, it may close, so we should
    // stop sending messages.
    while (
      this.connectionStatus === 'connected' &&
      this._pendingMessages.length > 0
    ) {
      this._sendMessage(this._pendingMessages[0], false);

      // We shift the message off the queue after the message is sent so that
      // if there is an exception, the message is still pending.
      this._pendingMessages.shift();
    }
  }

  /**
   * Clear the internal state.
   */
  private _clearState(): void {
    this._pendingMessages = [];
    this._futures.forEach(future => {
      future.dispose();
    });
    this._comms.forEach(comm => {
      comm.dispose();
    });
    this._msgChain = Promise.resolve();
    this._kernelSession = '';
    this._futures = new Map<
      string,
      KernelFutureHandler<
        KernelMessage.IShellControlMessage,
        KernelMessage.IShellControlMessage
      >
    >();
    this._comms = new Map<string, Kernel.IComm>();
    this._displayIdToParentIds.clear();
    this._msgIdToDisplayIds.clear();
  }

  /**
   * Check to make sure it is okay to proceed to handle a message.
   *
   * #### Notes
   * Because we handle messages asynchronously, before a message is handled the
   * kernel might be disposed or restarted (and have a different session id).
   * This function throws an error in each of these cases. This is meant to be
   * called at the start of an asynchronous message handler to cancel message
   * processing if the message no longer is valid.
   */
  private _assertCurrentMessage(msg: KernelMessage.IMessage) {
    if (this.isDisposed) {
      throw new Error('Kernel object is disposed');
    }

    if (msg.header.session !== this._kernelSession) {
      throw new Error(
        `Canceling handling of old message: ${msg.header.msg_type}`
      );
    }
  }

  /**
   * Handle a `comm_open` kernel message.
   */
  private async _handleCommOpen(
    msg: KernelMessage.ICommOpenMsg
  ): Promise<void> {
    this._assertCurrentMessage(msg);
    let content = msg.content;
    let comm = new CommHandler(
      content.target_name,
      content.comm_id,
      this,
      () => {
        this._unregisterComm(content.comm_id);
      }
    );
    this._comms.set(content.comm_id, comm);

    try {
      let target = await Private.loadObject(
        content.target_name,
        content.target_module,
        this._targetRegistry
      );
      await target(comm, msg);
    } catch (e) {
      // Close the comm asynchronously. We cannot block message processing on
      // kernel messages to wait for another kernel message.
      comm.close();
      console.error('Exception opening new comm');
      throw e;
    }
  }

  /**
   * Handle 'comm_close' kernel message.
   */
  private async _handleCommClose(
    msg: KernelMessage.ICommCloseMsg
  ): Promise<void> {
    this._assertCurrentMessage(msg);
    let content = msg.content;
    let comm = this._comms.get(content.comm_id);
    if (!comm) {
      console.error('Comm not found for comm id ' + content.comm_id);
      return;
    }
    this._unregisterComm(comm.commId);
    let onClose = comm.onClose;
    if (onClose) {
      // tslint:disable-next-line:await-promise
      await onClose(msg);
    }
    (comm as CommHandler).dispose();
  }

  /**
   * Handle a 'comm_msg' kernel message.
   */
  private async _handleCommMsg(msg: KernelMessage.ICommMsgMsg): Promise<void> {
    this._assertCurrentMessage(msg);
    let content = msg.content;
    let comm = this._comms.get(content.comm_id);
    if (!comm) {
      return;
    }
    let onMsg = comm.onMsg;
    if (onMsg) {
      // tslint:disable-next-line:await-promise
      await onMsg(msg);
    }
  }

  /**
   * Unregister a comm instance.
   */
  private _unregisterComm(commId: string) {
    this._comms.delete(commId);
  }

  /**
   * Create the kernel websocket connection and add socket status handlers.
   */
  private _createSocket = () => {
    if (this.isDisposed) {
      return;
    }
    let settings = this.serverSettings;
    let partialUrl = URLExt.join(
      settings.wsUrl,
      restapi.KERNEL_SERVICE_URL,
      encodeURIComponent(this._id)
    );

    // Strip any authentication from the display string.
    // TODO - Audit tests for extra websockets started
    let display = partialUrl.replace(/^((?:\w+:)?\/\/)(?:[^@\/]+@)/, '$1');
    console.log(`Starting WebSocket: ${display}`);

    let url = URLExt.join(
      partialUrl,
      'channels?session_id=' + encodeURIComponent(this._clientId)
    );
    // If token authentication is in use.
    let token = settings.token;
    if (token !== '') {
      url = url + `&token=${encodeURIComponent(token)}`;
    }

    this._ws = new settings.WebSocket(url);

    // Ensure incoming binary messages are not Blobs
    this._ws.binaryType = 'arraybuffer';

    this._ws.onmessage = this._onWSMessage;
    this._ws.onopen = this._onWSOpen;
    this._ws.onclose = this._onWSClose;
    this._ws.onerror = this._onWSClose;
  };

  /**
   * Handle a websocket open event.
   */
  private _onWSOpen = (evt: Event) => {
    this._reconnectAttempt = 0;
    this._updateConnectionStatus('connected');
  };

  /**
   * Handle a websocket message, validating and routing appropriately.
   */
  private _onWSMessage = (evt: MessageEvent) => {
    // Notify immediately if there is an error with the message.
    let msg: KernelMessage.IMessage;
    try {
      msg = serialize.deserialize(evt.data);
      validate.validateMessage(msg);
    } catch (error) {
      error.message = `Kernel message validation error: ${error.message}`;
      // We throw the error so that it bubbles up to the top, and displays the right stack.
      throw error;
    }

    // Update the current kernel session id
    this._kernelSession = msg.header.session;

    // Handle the message asynchronously, in the order received.
    this._msgChain = this._msgChain
      .then(() => {
        // Return so that any promises from handling a message are fulfilled
        // before proceeding to the next message.
        return this._handleMessage(msg);
      })
      .catch(error => {
        // Log any errors in handling the message, thus resetting the _msgChain
        // promise so we can process more messages.
        console.error(error);
      });

    // Emit the message receive signal
    this._anyMessage.emit({ msg, direction: 'recv' });
  };

  /**
   * Handle connection status changes.
   *
   * #### Notes
   * The 'disconnected' state is considered a terminal state.
   */
  private _updateConnectionStatus(
    connectionStatus: Kernel.ConnectionStatus
  ): void {
    if (
      this._connectionStatus === connectionStatus ||
      this._connectionStatus === 'disconnected'
    ) {
      return;
    }

    this._connectionStatus = connectionStatus;

    // Notify others that the connection status changed.
    this._connectionStatusChanged.emit(connectionStatus);
  }

  private async _handleMessage(msg: KernelMessage.IMessage): Promise<void> {
    let handled = false;

    // Check to see if we have a display_id we need to reroute.
    if (
      msg.parent_header &&
      msg.channel === 'iopub' &&
      (KernelMessage.isDisplayDataMsg(msg) ||
        KernelMessage.isUpdateDisplayDataMsg(msg) ||
        KernelMessage.isExecuteResultMsg(msg))
    ) {
      // display_data messages may re-route based on their display_id.
      let transient = (msg.content.transient ?? {}) as JSONObject;
      let displayId = transient['display_id'] as string;
      if (displayId) {
        handled = await this._handleDisplayId(displayId, msg);
        // The await above may make this message out of date, so check again.
        this._assertCurrentMessage(msg);
      }
    }

    if (!handled && msg.parent_header) {
      let parentHeader = msg.parent_header as KernelMessage.IHeader;
      let future = this._futures?.get(parentHeader.msg_id);
      if (future) {
        await future.handleMsg(msg);
        this._assertCurrentMessage(msg);
      } else {
        // If the message was sent by us and was not iopub, it is orphaned.
        let owned = parentHeader.session === this.clientId;
        if (msg.channel !== 'iopub' && owned) {
          this._unhandledMessage.emit(msg);
        }
      }
    }
    if (msg.channel === 'iopub') {
      switch (msg.header.msg_type) {
        case 'status':
          console.log(
            `status message: ${
              (msg as KernelMessage.IStatusMsg).content.execution_state
            }`
          );
          // Updating the status is synchronous, and we call no async user code
          let executionState = (msg as KernelMessage.IStatusMsg).content
            .execution_state;
          if (executionState === 'restarting') {
            // The kernel has been auto-restarted by the server. After
            // processing for this message is completely done, we want to
            // handle this restart, so we don't await, but instead schedule
            // the work as a microtask (i.e., in a promise resolution). We
            // schedule this here so that it comes before any microtasks that
            // might be scheduled in the status signal emission below.
            void Promise.resolve().then(async () => {
              // handleRestart changes the status to 'restarting', so we call it
              // first so that the status won't flip back and forth between
              // 'restarting' and 'autorestarting'.
              await this._handleRestart();
              this._updateStatus('autorestarting');
            });
          }
          this._updateStatus(executionState);
          break;
        case 'comm_open':
          if (this.handleComms) {
            await this._handleCommOpen(msg as KernelMessage.ICommOpenMsg);
          }
          break;
        case 'comm_msg':
          if (this.handleComms) {
            await this._handleCommMsg(msg as KernelMessage.ICommMsgMsg);
          }
          break;
        case 'comm_close':
          if (this.handleComms) {
            await this._handleCommClose(msg as KernelMessage.ICommCloseMsg);
          }
          break;
        default:
          break;
      }
      // If the message was a status dead message, we might have disposed ourselves.
      if (!this.isDisposed) {
        this._assertCurrentMessage(msg);
        // the message wouldn't be emitted if we were disposed anyway.
        this._iopubMessage.emit(msg as KernelMessage.IIOPubMessage);
      }
    }
  }

  /**
   * Handle a websocket close event.
   */
  private _onWSClose = (evt: Event) => {
    // Update the connection status and schedule a possible reconnection.
    if (this._reconnectAttempt < this._reconnectLimit) {
      this._updateConnectionStatus('connecting');
      let timeout = Math.pow(2, this._reconnectAttempt);
      console.error(
        'Connection lost, reconnecting in ' + timeout + ' seconds.'
      );
      setTimeout(this._createSocket, 1e3 * timeout);
      this._reconnectAttempt += 1;
    } else {
      this._updateConnectionStatus('disconnected');
    }

    // Clear the websocket event handlers and the socket itself.
    this._clearSocket();
  };

  private _id = '';
  private _name = '';
  private _status: KernelMessage.Status = 'unknown';
  private _connectionStatus: Kernel.ConnectionStatus = 'connecting';
  private _kernelSession = '';
  private _clientId = '';
  private _isDisposed = false;
  /**
   * Websocket to communicate with kernel.
   */
  private _ws: WebSocket | null = null;
  private _username = '';
  private _reconnectLimit = 7;
  private _reconnectAttempt = 0;

  private _futures = new Map<
    string,
    KernelFutureHandler<
      KernelMessage.IShellControlMessage,
      KernelMessage.IShellControlMessage
    >
  >();
  private _comms = new Map<string, Kernel.IComm>();
  private _targetRegistry: {
    [key: string]: (
      comm: Kernel.IComm,
      msg: KernelMessage.ICommOpenMsg
    ) => void;
  } = Object.create(null);
  private _info = new PromiseDelegate<KernelMessage.IInfoReply>();
  private _pendingMessages: KernelMessage.IMessage[] = [];
  private _specPromise: Promise<KernelSpec.ISpecModel>;
  private _statusChanged = new Signal<this, KernelMessage.Status>(this);
  private _connectionStatusChanged = new Signal<this, Kernel.ConnectionStatus>(
    this
  );
  private _disposed = new Signal<this, void>(this);
  private _iopubMessage = new Signal<this, KernelMessage.IIOPubMessage>(this);
  private _anyMessage = new Signal<this, Kernel.IAnyMessageArgs>(this);
  private _unhandledMessage = new Signal<this, KernelMessage.IMessage>(this);
  private _displayIdToParentIds = new Map<string, string[]>();
  private _msgIdToDisplayIds = new Map<string, string[]>();
  private _msgChain: Promise<void> | null = Promise.resolve();
  private _noOp = () => {
    /* no-op */
  };
}

/**
 * A private namespace for the Kernel.
 */
namespace Private {
  /**
   * Log the current kernel status.
   */
  export function logKernelStatus(kernel: Kernel.IKernelConnection): void {
    switch (kernel.status) {
      case 'idle':
      case 'busy':
      case 'unknown':
        return;
      default:
        console.log(`Kernel: ${kernel.status} (${kernel.id})`);
        break;
    }
  }

  /**
   * Send a kernel message to the kernel and resolve the reply message.
   */
  export async function handleShellMessage<
    T extends KernelMessage.ShellMessageType
  >(kernel: Kernel.IKernelConnection, msg: KernelMessage.IShellMessage<T>) {
    let future = kernel.sendShellMessage(msg, true);
    return future.done;
  }

  /**
   * Try to load an object from a module or a registry.
   *
   * Try to load an object from a module asynchronously if a module
   * is specified, otherwise tries to load an object from the global
   * registry, if the global registry is provided.
   *
   * #### Notes
   * Loading a module uses requirejs.
   */
  export function loadObject(
    name: string,
    moduleName: string | undefined,
    registry?: { [key: string]: any }
  ): Promise<any> {
    return new Promise((resolve, reject) => {
      // Try loading the module using require.js
      if (moduleName) {
        if (typeof requirejs === 'undefined') {
          throw new Error('requirejs not found');
        }
        requirejs(
          [moduleName],
          (mod: any) => {
            if (mod[name] === void 0) {
              let msg = `Object '${name}' not found in module '${moduleName}'`;
              reject(new Error(msg));
            } else {
              resolve(mod[name]);
            }
          },
          reject
        );
      } else {
        if (registry?.[name]) {
          resolve(registry[name]);
        } else {
          reject(new Error(`Object '${name}' not found in registry`));
        }
      }
    });
  }
}<|MERGE_RESOLUTION|>--- conflicted
+++ resolved
@@ -3,15 +3,7 @@
 
 import { URLExt } from '@jupyterlab/coreutils';
 
-import { UUID } from '@lumino/coreutils';
-
-<<<<<<< HEAD
-import { JSONExt, JSONObject, PromiseDelegate } from '@phosphor/coreutils';
-=======
-import { ArrayExt, each, find, some } from '@lumino/algorithm';
-
-import { JSONExt, JSONObject, PromiseDelegate } from '@lumino/coreutils';
->>>>>>> 19b3d00f
+import { UUID, JSONExt, JSONObject, PromiseDelegate } from '@lumino/coreutils';
 
 import { ISignal, Signal } from '@lumino/signaling';
 
