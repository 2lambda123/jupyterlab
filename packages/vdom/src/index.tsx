--- conflicted
+++ resolved
@@ -104,17 +104,11 @@
     if (this._timer) {
       window.clearTimeout(this._timer);
     }
-    const kernel = this._sessionContext.session?.kernel;
+    const kernel = this._sessionContext?.session?.kernel;
     if (kernel) {
       this._timer = window.setTimeout(() => {
         if (!this._comms[targetName]) {
-<<<<<<< HEAD
-          this._comms[targetName] = this._session!.kernel!.connectToComm(
-            targetName
-          );
-=======
           this._comms[targetName] = kernel.createComm(targetName);
->>>>>>> 28cef062
           this._comms[targetName].open();
         }
         this._comms[targetName].send(JSON.stringify(event));
