// Copyright (c) Jupyter Development Team.
// Distributed under the terms of the Modified BSD License.

import {
  ILayoutRestorer,
  JupyterFrontEnd,
  JupyterFrontEndPlugin,
  ILabShell
} from '@jupyterlab/application';

import { ICommandPalette } from '@jupyterlab/apputils';

import { WidgetTracker, MainAreaWidget } from '@jupyterlab/apputils';

import { IConsoleTracker, ConsolePanel } from '@jupyterlab/console';

import { IDebugger } from './tokens';

import { IStateDB } from '@jupyterlab/coreutils';

import { IEditorTracker, FileEditor } from '@jupyterlab/fileeditor';

import { INotebookTracker, NotebookPanel } from '@jupyterlab/notebook';

import { UUID } from '@phosphor/coreutils';

import { Debugger } from './debugger';

import { DebugSession } from './session';

import { DebuggerNotebookHandler } from './handlers/notebook';

import { DebuggerConsoleHandler } from './handlers/console';

import { Kernel } from '@jupyterlab/services';
import { IEditorServices } from '@jupyterlab/codeeditor';

/**
 * The command IDs used by the debugger plugin.
 */
export namespace CommandIDs {
  export const create = 'debugger:create';

  export const start = 'debugger:start';

  export const stop = 'debugger:stop';

  export const debugConsole = 'debugger:debug-console';

  export const debugFile = 'debugger:debug-file';

  export const debugNotebook = 'debugger:debug-notebook';

  export const mount = 'debugger:mount';

  export const changeMode = 'debugger:change-mode';
}

/**
 * A plugin that provides visual debugging support for consoles.
 */
const consoles: JupyterFrontEndPlugin<void> = {
  id: '@jupyterlab/debugger:consoles',
  autoStart: true,
  requires: [IDebugger, IConsoleTracker, ILabShell],
  activate: (
    _,
    debug: IDebugger,
    tracker: IConsoleTracker,
    labShell: ILabShell
  ) => {
    let oldhandler: {
      id: string;
      handler: DebuggerConsoleHandler;
    };

    labShell.currentChanged.connect((_, update) => {
      const widget = update.newValue;

      if (!(widget instanceof ConsolePanel)) {
        return;
      }

      if (!debug.session) {
        debug.session = new DebugSession({ client: widget.session });
      } else {
        debug.session.client = widget.session;
      }
      if (debug.tracker.currentWidget) {
        const handler = new DebuggerConsoleHandler({
          consoleTracker: tracker,
          debuggerModel: debug.tracker.currentWidget.content.model
        });
        if (!oldhandler) {
          oldhandler = {
            id: widget.id,
            handler: handler
          };
        } else if (oldhandler.id !== widget.id) {
          oldhandler.id = widget.id;
          oldhandler.handler.dispose();
          oldhandler.handler = handler;
        }
      }
    });
  }
};

/**
 * A plugin that provides visual debugging support for file editors.
 */
const files: JupyterFrontEndPlugin<void> = {
  id: '@jupyterlab/debugger:files',
  autoStart: true,
  requires: [IDebugger, IEditorTracker, ILabShell],
  activate: (
    app: JupyterFrontEnd,
    debug: IDebugger,
    tracker: IEditorTracker,
    labShell: ILabShell
  ) => {
    let _model: any;
    labShell.currentChanged.connect((_, update) => {
      const widget = update.newValue;
      if (!(widget instanceof FileEditor)) {
        return;
      }

      //  Finding if the file is backed by a kernel or attach it to one.

      const sessions = app.serviceManager.sessions;

      void sessions.findByPath(widget.context.path).then(model => {
        _model = model;
        const session = sessions.connectTo(model);
        debug.session.client = session;
      });
    });

    app.commands.addCommand(CommandIDs.debugFile, {
      execute: async _ => {
        if (!tracker || !tracker.currentWidget) {
          return;
        }
        if (tracker.currentWidget) {
          const idKernel = debug.session.client.kernel.id;
          void Kernel.findById(idKernel).catch(() => {
            if (_model) {
              Kernel.connectTo(_model);
            }
          });
        }
      }
    });
  }
};

/**
 * A plugin that provides visual debugging support for notebooks.
 */
const notebooks: JupyterFrontEndPlugin<void> = {
  id: '@jupyterlab/debugger:notebooks',
  autoStart: true,
  requires: [IDebugger, INotebookTracker, ILabShell],
  activate: (
    _,
    debug: IDebugger,
    tracker: INotebookTracker,
    labShell: ILabShell
  ) => {
    let oldhandler: {
      id: string;
      handler: DebuggerNotebookHandler;
    };

    labShell.currentChanged.connect((_, update) => {
      const widget = update.newValue;
      if (!(widget instanceof NotebookPanel)) {
        return;
      }
      if (!debug.session) {
        debug.session = new DebugSession({ client: widget.session });
      } else {
        debug.session.client = widget.session;
      }
      if (debug.tracker.currentWidget) {
        const handler = new DebuggerNotebookHandler({
          notebookTracker: tracker,
          debuggerModel: debug.tracker.currentWidget.content.model
        });
        if (!oldhandler) {
          oldhandler = {
            id: widget.id,
            handler: handler
          };
        } else if (oldhandler.id !== widget.id) {
          oldhandler.id = widget.id;
          oldhandler.handler.dispose();
          oldhandler.handler = handler;
        }
      }
    });
  }
};

/**
 * A plugin providing a tracker code debuggers.
 */
const main: JupyterFrontEndPlugin<IDebugger> = {
  id: '@jupyterlab/debugger:main',
  optional: [ILayoutRestorer, ICommandPalette],
  requires: [IStateDB, IEditorServices],
  provides: IDebugger,
  autoStart: true,
  activate: (
    app: JupyterFrontEnd,
    state: IStateDB,
    editorServices: IEditorServices,
    restorer: ILayoutRestorer | null,
    palette: ICommandPalette | null
  ): IDebugger => {
    const tracker = new WidgetTracker<MainAreaWidget<Debugger>>({
      namespace: 'debugger'
    });

    const { commands, shell } = app;
<<<<<<< HEAD
    const categoryLabel = 'Debugger';
=======
    const editorFactory = editorServices.factoryService.newInlineEditor;

>>>>>>> 5a458ccc
    let widget: MainAreaWidget<Debugger>;

    const getModel = () => {
      return tracker.currentWidget ? tracker.currentWidget.content.model : null;
    };

    commands.addCommand(CommandIDs.mount, {
      execute: args => {
        if (!widget) {
          return;
        }

        const mode = (args.mode as IDebugger.Mode) || 'expanded';

        const { sidebar } = widget.content;
        if (!mode) {
          throw new Error(`Could not mount debugger in mode: "${mode}"`);
        }
        if (mode === 'expanded') {
          if (widget.isAttached) {
            return;
          }

          if (sidebar.isAttached) {
            sidebar.parent = null;
          }

          // edge case when realod page after set condensed mode
          widget.title.label = 'Debugger';
          shell.add(widget, 'main');
          return;
        }

        if (sidebar.isAttached) {
          return;
        }

        if (widget.isAttached) {
          widget.parent = null;
        }

        sidebar.id = 'jp-debugger-sidebar';
        sidebar.title.label = 'Environment';
        shell.add(sidebar, 'right', { activate: false });
      }
    });

    commands.addCommand(CommandIDs.stop, {
      label: 'Stop',
      isEnabled: () => {
        const debuggerModel = getModel();
        return (debuggerModel &&
          debuggerModel.session !== null &&
          debuggerModel.session.isStarted) as boolean;
      },
      execute: async () => {
        const debuggerModel = getModel();
        await debuggerModel.session.stop();
        commands.notifyCommandChanged();
      }
    });

    commands.addCommand(CommandIDs.start, {
      label: 'Start',
      isEnabled: () => {
        const debuggerModel = getModel();
        return (debuggerModel &&
          debuggerModel.session !== null &&
          !debuggerModel.session.isStarted) as boolean;
      },
      execute: async () => {
        const debuggerModel = getModel();
        await debuggerModel.session.start();
        commands.notifyCommandChanged();
      }
    });

    commands.addCommand(CommandIDs.debugNotebook, {
      label: 'Launch',
      isEnabled: () => {
        const debuggerModel = getModel();
        return (debuggerModel &&
          debuggerModel.session !== null &&
          debuggerModel.session.isStarted) as boolean;
      },
      execute: async () => {
        const debuggerModel = getModel();
        await debuggerModel.service.launch(debuggerModel.codeValue.text);
      }
    });

    commands.addCommand(CommandIDs.changeMode, {
      label: 'Change Mode',
      isEnabled: () => {
        return !!tracker.currentWidget;
      },
      execute: () => {
        const currentMode = tracker.currentWidget.content.model.mode;
        tracker.currentWidget.content.model.mode =
          currentMode === 'expanded' ? 'condensed' : 'expanded';
        let mode = tracker.currentWidget.content.model.mode;

        if (mode === 'condensed') {
          void commands.execute(CommandIDs.mount, { mode });
        } else if (mode === 'expanded') {
          widget.content.sidebar.close();
          void commands.execute(CommandIDs.mount, { mode });
        }
      }
    });

    commands.addCommand(CommandIDs.create, {
      label: 'Debugger',
      execute: async args => {
        const id = (args.id as string) || UUID.uuid4();
        const savedMode = (await state.fetch('mode')) as IDebugger.Mode;
        const mode = savedMode ? savedMode : 'expanded';

        if (id) {
          console.log('Debugger ID: ', id);
        }

        if (tracker.currentWidget) {
          widget = tracker.currentWidget;
        } else {
          widget = new MainAreaWidget({
            content: new Debugger({
              connector: state,
              editorFactory,
              id
            })
          });

          void tracker.add(widget);

          widget.content.model.mode = mode;

          widget.content.model.modeChanged.connect((_, mode) => {
            void state.save('mode', mode);
          });
        }

        await commands.execute(CommandIDs.mount, { mode });
        return widget;
      }
    });

    if (palette) {
      palette.addItem({ command: CommandIDs.changeMode, category: 'Debugger' });
      palette.addItem({ command: CommandIDs.create, category: 'Debugger' });
      palette.addItem({ command: CommandIDs.start, category: 'Debugger' });
      palette.addItem({ command: CommandIDs.stop, category: 'Debugger' });
      palette.addItem({
        command: CommandIDs.debugNotebook,
        category: categoryLabel
      });
    }

    if (restorer) {
      // Handle state restoration.
      void restorer.restore(tracker, {
        command: CommandIDs.create,
        args: widget => ({
          id: widget.content.model.id
        }),
        name: widget => widget.content.model.id
      });
    }

    // Create a proxy to pass the `session` and `mode` to the debugger.

    const proxy: IDebugger = Object.defineProperties(
      {},
      {
        mode: {
          get: (): IDebugger.Mode => {
            return widget.content.model.mode;
          },
          set: (mode: IDebugger.Mode) => {
            if (widget) {
              widget.content.model.mode = mode;
            }
          }
        },
        session: {
          get: (): IDebugger.ISession | null => {
            return null;
          },
          set: (src: IDebugger.ISession | null) => {
            if (widget) {
              widget.content.model.session = src;
            }
          }
        },
        tracker: {
          get: (): WidgetTracker<MainAreaWidget<Debugger>> => {
            return tracker;
          }
        }
      }
    );

    return proxy;
  }
};

/**
 * Export the plugins as default.
 */

const plugins: JupyterFrontEndPlugin<any>[] = [
  consoles,
  files,
  notebooks,
  main
];

export default plugins;<|MERGE_RESOLUTION|>--- conflicted
+++ resolved
@@ -224,12 +224,8 @@
     });
 
     const { commands, shell } = app;
-<<<<<<< HEAD
-    const categoryLabel = 'Debugger';
-=======
     const editorFactory = editorServices.factoryService.newInlineEditor;
 
->>>>>>> 5a458ccc
     let widget: MainAreaWidget<Debugger>;
 
     const getModel = () => {
@@ -377,11 +373,16 @@
       }
     });
 
+    const categoryLabel = 'Debugger';
+
     if (palette) {
-      palette.addItem({ command: CommandIDs.changeMode, category: 'Debugger' });
-      palette.addItem({ command: CommandIDs.create, category: 'Debugger' });
-      palette.addItem({ command: CommandIDs.start, category: 'Debugger' });
-      palette.addItem({ command: CommandIDs.stop, category: 'Debugger' });
+      palette.addItem({
+        command: CommandIDs.changeMode,
+        category: categoryLabel
+      });
+      palette.addItem({ command: CommandIDs.create, category: categoryLabel });
+      palette.addItem({ command: CommandIDs.start, category: categoryLabel });
+      palette.addItem({ command: CommandIDs.stop, category: categoryLabel });
       palette.addItem({
         command: CommandIDs.debugNotebook,
         category: categoryLabel
