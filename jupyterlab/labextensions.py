--- conflicted
+++ resolved
@@ -11,11 +11,7 @@
 
 from jupyter_core.application import JupyterApp, base_flags, base_aliases
 
-<<<<<<< HEAD
-from traitlets import Bool, Unicode, Unicode
-=======
 from traitlets import Bool, Instance, Unicode
->>>>>>> 860877e0
 
 from .commands import (
     install_extension, uninstall_extension, list_extensions,
@@ -141,19 +137,14 @@
         self.extra_args = self.extra_args or [os.getcwd()]
         return any([
             install_extension(
-<<<<<<< HEAD
                 arg,
                 self.app_dir,
                 logger=self.log,
+                core_config=self.core_config,
                 # Pass in pinned alias if we have it
                 pin=pinned_versions[i] if i < len(pinned_versions) else None
             )
             for i, arg in enumerate(self.extra_args)
-=======
-                arg, self.app_dir, logger=self.log,
-                core_config=self.core_config)
-            for arg in self.extra_args
->>>>>>> 860877e0
         ])
 
 
